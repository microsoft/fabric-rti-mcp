import json
from unittest.mock import MagicMock, Mock, patch

import pytest
from azure.kusto.data import ClientRequestProperties
from azure.kusto.data.response import KustoResponseDataSet

from fabric_rti_mcp import __version__
from fabric_rti_mcp.kusto.kusto_service import kusto_command, kusto_query


@patch("fabric_rti_mcp.kusto.kusto_service.get_kusto_connection")
def test_execute_basic_query(
    mock_get_kusto_connection: Mock,
    sample_cluster_uri: str,
    mock_kusto_response: KustoResponseDataSet,
) -> None:
    """Test that _execute properly calls the Kusto client with correct parameters."""
    # Arrange
    mock_client = MagicMock()
    mock_client.execute.return_value = mock_kusto_response

    mock_connection = MagicMock()
    mock_connection.query_client = mock_client
    mock_connection.default_database = "default_db"
    mock_connection.timeout_seconds = None  # Add timeout_seconds attribute
    mock_get_kusto_connection.return_value = mock_connection

    query = "  TestTable | take 10  "  # Added whitespace to test stripping
    database = "test_db"

    # Act
    result = kusto_query(query, sample_cluster_uri, database=database)

    # Assert
    mock_get_kusto_connection.assert_called_once_with(sample_cluster_uri)
    mock_client.execute.assert_called_once()

    # Verify database and stripped query
    args = mock_client.execute.call_args[0]
    assert args[0] == database
    assert args[1] == "TestTable | take 10"

    # Verify ClientRequestProperties settings
    crp = mock_client.execute.call_args[0][2]
    assert isinstance(crp, ClientRequestProperties)
    assert crp.application == f"fabric-rti-mcp{{{__version__}}}"
    assert crp.client_request_id.startswith("KFRTI_MCP.kusto_query:")  # type: ignore
    assert crp.has_option("request_readonly")

    # Verify result format
    assert isinstance(result, list)
    assert len(result) == 1
    assert result[0]["TestColumn"] == "TestValue"


@patch("fabric_rti_mcp.kusto.kusto_service.get_kusto_connection")
<<<<<<< HEAD
def test_execute_with_custom_client_request_properties(
    mock_get_kusto_connection: Mock,
    sample_cluster_uri: str,
    mock_kusto_response: KustoResponseDataSet,
) -> None:
    """Test that custom client request properties are properly applied."""
    # Arrange
    mock_client = MagicMock()
    mock_client.execute.return_value = mock_kusto_response
=======
def test_execute_error_includes_correlation_id(
    mock_get_kusto_connection: Mock,
    sample_cluster_uri: str,
) -> None:
    """Test that errors include correlation ID for easier debugging."""
    # Arrange
    mock_client = MagicMock()
    mock_client.execute.side_effect = Exception("Kusto execution failed")
>>>>>>> bff1be3b

    mock_connection = MagicMock()
    mock_connection.query_client = mock_client
    mock_connection.default_database = "default_db"
    mock_get_kusto_connection.return_value = mock_connection

<<<<<<< HEAD
    query = "TestTable | take 5"
    database = "test_db"
    custom_properties = {
        "request_timeout": "00:10:00",
        "max_memory_consumption_per_query_per_node": 1073741824,
        "custom_property": "custom_value",
    }

    # Act
    result = kusto_query(query, sample_cluster_uri, database=database, client_request_properties=custom_properties)

    # Assert
    mock_get_kusto_connection.assert_called_once_with(sample_cluster_uri)
    mock_client.execute.assert_called_once()

    # Verify database and query
    args = mock_client.execute.call_args[0]
    assert args[0] == database
    assert args[1] == query

    # Verify ClientRequestProperties settings
    crp = mock_client.execute.call_args[0][2]
    assert isinstance(crp, ClientRequestProperties)

    # Verify default properties are still set
    assert crp.application == f"fabric-rti-mcp{{{__version__}}}"
    assert crp.client_request_id.startswith("KFRTI_MCP.kusto_query:")  # type: ignore
    assert crp.has_option("request_readonly")

    # Verify custom properties are set
    assert crp.has_option("request_timeout")
    assert crp.has_option("max_memory_consumption_per_query_per_node")
    assert crp.has_option("custom_property")

    # Verify result format
    assert isinstance(result, list)
    assert len(result) == 1
    assert result[0]["TestColumn"] == "TestValue"


@patch("fabric_rti_mcp.kusto.kusto_service.get_kusto_connection")
def test_execute_without_client_request_properties_preserves_behavior(
    mock_get_kusto_connection: Mock,
    sample_cluster_uri: str,
    mock_kusto_response: KustoResponseDataSet,
) -> None:
    """Test that behavior is unchanged when no custom client request properties are provided."""
    # Arrange
    mock_client = MagicMock()
    mock_client.execute.return_value = mock_kusto_response
=======
    query = "TestTable | take 10"
    database = "test_db"

    # Act & Assert
    with pytest.raises(RuntimeError) as exc_info:
        kusto_query(query, sample_cluster_uri, database=database)

    error_message = str(exc_info.value)

    # Verify the error message includes correlation ID and operation name
    assert "correlation ID:" in error_message
    assert "KFRTI_MCP.kusto_query:" in error_message
    assert "kusto_query" in error_message
    assert "Kusto execution failed" in error_message


@patch("fabric_rti_mcp.kusto.kusto_service.get_kusto_connection")
def test_execute_json_parse_error_includes_correlation_id(
    mock_get_kusto_connection: Mock,
    sample_cluster_uri: str,
) -> None:
    """Test that JSON parsing errors include correlation ID for easier debugging."""
    # Arrange - simulate the kind of error that was happening in the issue
    mock_client = MagicMock()
    mock_client.execute.side_effect = json.JSONDecodeError("Expecting value", "", 0)
>>>>>>> bff1be3b

    mock_connection = MagicMock()
    mock_connection.query_client = mock_client
    mock_connection.default_database = "default_db"
    mock_get_kusto_connection.return_value = mock_connection

<<<<<<< HEAD
    query = "TestTable | take 10"
    database = "test_db"

    # Act
    result = kusto_query(query, sample_cluster_uri, database=database)

    # Assert
    mock_get_kusto_connection.assert_called_once_with(sample_cluster_uri)
    mock_client.execute.assert_called_once()

    # Verify ClientRequestProperties contains only default settings
    crp = mock_client.execute.call_args[0][2]
    assert isinstance(crp, ClientRequestProperties)
    assert crp.application == f"fabric-rti-mcp{{{__version__}}}"
    assert crp.client_request_id.startswith("KFRTI_MCP.kusto_query:")  # type: ignore
    assert crp.has_option("request_readonly")

    # Verify result format
    assert isinstance(result, list)
    assert len(result) == 1
    assert result[0]["TestColumn"] == "TestValue"


@patch("fabric_rti_mcp.kusto.kusto_service.get_kusto_connection")
def test_destructive_operation_with_custom_client_request_properties(
    mock_get_kusto_connection: Mock,
    sample_cluster_uri: str,
    mock_kusto_response: KustoResponseDataSet,
) -> None:
    """Test that destructive operations correctly handle custom client request properties."""
=======
    command = ".show version"

    # Act & Assert
    with pytest.raises(RuntimeError) as exc_info:
        kusto_command(command, sample_cluster_uri)

    error_message = str(exc_info.value)

    # Verify the error message includes correlation ID and operation name
    assert "correlation ID:" in error_message
    assert "KFRTI_MCP.kusto_command:" in error_message
    assert "kusto_command" in error_message
    assert "Expecting value" in error_message


@patch("fabric_rti_mcp.kusto.kusto_service.logger")
@patch("fabric_rti_mcp.kusto.kusto_service.get_kusto_connection")
def test_successful_operations_do_not_log_correlation_id(
    mock_get_kusto_connection: Mock,
    mock_logger: Mock,
    sample_cluster_uri: str,
    mock_kusto_response: KustoResponseDataSet,
) -> None:
    """Test that successful operations do not log correlation IDs (only errors do)."""
>>>>>>> bff1be3b
    # Arrange
    mock_client = MagicMock()
    mock_client.execute.return_value = mock_kusto_response

    mock_connection = MagicMock()
    mock_connection.query_client = mock_client
    mock_connection.default_database = "default_db"
    mock_get_kusto_connection.return_value = mock_connection

<<<<<<< HEAD
    command = ".create table TestTable (Column1: string)"
    database = "test_db"
    custom_properties = {"request_timeout": "00:05:00", "async_mode": True}

    # Act
    result = kusto_command(command, sample_cluster_uri, database=database, client_request_properties=custom_properties)

    # Assert
    mock_get_kusto_connection.assert_called_once_with(sample_cluster_uri)
    mock_client.execute.assert_called_once()

    # Verify database and command
    args = mock_client.execute.call_args[0]
    assert args[0] == database
    assert args[1] == command

    # Verify ClientRequestProperties settings for destructive operation
    crp = mock_client.execute.call_args[0][2]
    assert isinstance(crp, ClientRequestProperties)

    # Verify default properties are still set
    assert crp.application == f"fabric-rti-mcp{{{__version__}}}"
    assert crp.client_request_id.startswith("KFRTI_MCP.kusto_command:")  # type: ignore

    # For destructive operations, request_readonly should NOT be set
    assert not crp.has_option("request_readonly")

    # Verify custom properties are set
    assert crp.has_option("request_timeout")
    assert crp.has_option("async_mode")

    # Verify result format
    assert isinstance(result, list)
    assert len(result) == 1
    assert result[0]["TestColumn"] == "TestValue"
=======
    query = "TestTable | take 10"

    # Act
    kusto_query(query, sample_cluster_uri)

    # Assert - verify no info or debug logging occurs for successful operations
    assert not mock_logger.info.called
    assert not mock_logger.debug.called
>>>>>>> bff1be3b
<|MERGE_RESOLUTION|>--- conflicted
+++ resolved
@@ -55,7 +55,6 @@
 
 
 @patch("fabric_rti_mcp.kusto.kusto_service.get_kusto_connection")
-<<<<<<< HEAD
 def test_execute_with_custom_client_request_properties(
     mock_get_kusto_connection: Mock,
     sample_cluster_uri: str,
@@ -65,23 +64,12 @@
     # Arrange
     mock_client = MagicMock()
     mock_client.execute.return_value = mock_kusto_response
-=======
-def test_execute_error_includes_correlation_id(
-    mock_get_kusto_connection: Mock,
-    sample_cluster_uri: str,
-) -> None:
-    """Test that errors include correlation ID for easier debugging."""
-    # Arrange
-    mock_client = MagicMock()
-    mock_client.execute.side_effect = Exception("Kusto execution failed")
->>>>>>> bff1be3b
-
-    mock_connection = MagicMock()
-    mock_connection.query_client = mock_client
-    mock_connection.default_database = "default_db"
-    mock_get_kusto_connection.return_value = mock_connection
-
-<<<<<<< HEAD
+
+    mock_connection = MagicMock()
+    mock_connection.query_client = mock_client
+    mock_connection.default_database = "default_db"
+    mock_get_kusto_connection.return_value = mock_connection
+
     query = "TestTable | take 5"
     database = "test_db"
     custom_properties = {
@@ -132,7 +120,103 @@
     # Arrange
     mock_client = MagicMock()
     mock_client.execute.return_value = mock_kusto_response
-=======
+
+    mock_connection = MagicMock()
+    mock_connection.query_client = mock_client
+    mock_connection.default_database = "default_db"
+    mock_get_kusto_connection.return_value = mock_connection
+
+    query = "TestTable | take 10"
+    database = "test_db"
+
+    # Act
+    result = kusto_query(query, sample_cluster_uri, database=database)
+
+    # Assert
+    mock_get_kusto_connection.assert_called_once_with(sample_cluster_uri)
+    mock_client.execute.assert_called_once()
+
+    # Verify ClientRequestProperties contains only default settings
+    crp = mock_client.execute.call_args[0][2]
+    assert isinstance(crp, ClientRequestProperties)
+    assert crp.application == f"fabric-rti-mcp{{{__version__}}}"
+    assert crp.client_request_id.startswith("KFRTI_MCP.kusto_query:")  # type: ignore
+    assert crp.has_option("request_readonly")
+
+    # Verify result format
+    assert isinstance(result, list)
+    assert len(result) == 1
+    assert result[0]["TestColumn"] == "TestValue"
+
+
+@patch("fabric_rti_mcp.kusto.kusto_service.get_kusto_connection")
+def test_destructive_operation_with_custom_client_request_properties(
+    mock_get_kusto_connection: Mock,
+    sample_cluster_uri: str,
+    mock_kusto_response: KustoResponseDataSet,
+) -> None:
+    """Test that destructive operations correctly handle custom client request properties."""
+    # Arrange
+    mock_client = MagicMock()
+    mock_client.execute.return_value = mock_kusto_response
+
+    mock_connection = MagicMock()
+    mock_connection.query_client = mock_client
+    mock_connection.default_database = "default_db"
+    mock_get_kusto_connection.return_value = mock_connection
+
+    command = ".create table TestTable (Column1: string)"
+    database = "test_db"
+    custom_properties = {"request_timeout": "00:05:00", "async_mode": True}
+
+    # Act
+    result = kusto_command(command, sample_cluster_uri, database=database, client_request_properties=custom_properties)
+
+    # Assert
+    mock_get_kusto_connection.assert_called_once_with(sample_cluster_uri)
+    mock_client.execute.assert_called_once()
+
+    # Verify database and command
+    args = mock_client.execute.call_args[0]
+    assert args[0] == database
+    assert args[1] == command
+
+    # Verify ClientRequestProperties settings for destructive operation
+    crp = mock_client.execute.call_args[0][2]
+    assert isinstance(crp, ClientRequestProperties)
+
+    # Verify default properties are still set
+    assert crp.application == f"fabric-rti-mcp{{{__version__}}}"
+    assert crp.client_request_id.startswith("KFRTI_MCP.kusto_command:")  # type: ignore
+
+    # For destructive operations, request_readonly should NOT be set
+    assert not crp.has_option("request_readonly")
+
+    # Verify custom properties are set
+    assert crp.has_option("request_timeout")
+    assert crp.has_option("async_mode")
+
+    # Verify result format
+    assert isinstance(result, list)
+    assert len(result) == 1
+    assert result[0]["TestColumn"] == "TestValue"
+
+
+@patch("fabric_rti_mcp.kusto.kusto_service.get_kusto_connection")
+def test_execute_error_includes_correlation_id(
+    mock_get_kusto_connection: Mock,
+    sample_cluster_uri: str,
+) -> None:
+    """Test that errors include correlation ID for easier debugging."""
+    # Arrange
+    mock_client = MagicMock()
+    mock_client.execute.side_effect = Exception("Kusto execution failed")
+
+    mock_connection = MagicMock()
+    mock_connection.query_client = mock_client
+    mock_connection.default_database = "default_db"
+    mock_get_kusto_connection.return_value = mock_connection
+
     query = "TestTable | take 10"
     database = "test_db"
 
@@ -158,45 +242,12 @@
     # Arrange - simulate the kind of error that was happening in the issue
     mock_client = MagicMock()
     mock_client.execute.side_effect = json.JSONDecodeError("Expecting value", "", 0)
->>>>>>> bff1be3b
-
-    mock_connection = MagicMock()
-    mock_connection.query_client = mock_client
-    mock_connection.default_database = "default_db"
-    mock_get_kusto_connection.return_value = mock_connection
-
-<<<<<<< HEAD
-    query = "TestTable | take 10"
-    database = "test_db"
-
-    # Act
-    result = kusto_query(query, sample_cluster_uri, database=database)
-
-    # Assert
-    mock_get_kusto_connection.assert_called_once_with(sample_cluster_uri)
-    mock_client.execute.assert_called_once()
-
-    # Verify ClientRequestProperties contains only default settings
-    crp = mock_client.execute.call_args[0][2]
-    assert isinstance(crp, ClientRequestProperties)
-    assert crp.application == f"fabric-rti-mcp{{{__version__}}}"
-    assert crp.client_request_id.startswith("KFRTI_MCP.kusto_query:")  # type: ignore
-    assert crp.has_option("request_readonly")
-
-    # Verify result format
-    assert isinstance(result, list)
-    assert len(result) == 1
-    assert result[0]["TestColumn"] == "TestValue"
-
-
-@patch("fabric_rti_mcp.kusto.kusto_service.get_kusto_connection")
-def test_destructive_operation_with_custom_client_request_properties(
-    mock_get_kusto_connection: Mock,
-    sample_cluster_uri: str,
-    mock_kusto_response: KustoResponseDataSet,
-) -> None:
-    """Test that destructive operations correctly handle custom client request properties."""
-=======
+
+    mock_connection = MagicMock()
+    mock_connection.query_client = mock_client
+    mock_connection.default_database = "default_db"
+    mock_get_kusto_connection.return_value = mock_connection
+
     command = ".show version"
 
     # Act & Assert
@@ -221,53 +272,15 @@
     mock_kusto_response: KustoResponseDataSet,
 ) -> None:
     """Test that successful operations do not log correlation IDs (only errors do)."""
->>>>>>> bff1be3b
-    # Arrange
-    mock_client = MagicMock()
-    mock_client.execute.return_value = mock_kusto_response
-
-    mock_connection = MagicMock()
-    mock_connection.query_client = mock_client
-    mock_connection.default_database = "default_db"
-    mock_get_kusto_connection.return_value = mock_connection
-
-<<<<<<< HEAD
-    command = ".create table TestTable (Column1: string)"
-    database = "test_db"
-    custom_properties = {"request_timeout": "00:05:00", "async_mode": True}
-
-    # Act
-    result = kusto_command(command, sample_cluster_uri, database=database, client_request_properties=custom_properties)
-
-    # Assert
-    mock_get_kusto_connection.assert_called_once_with(sample_cluster_uri)
-    mock_client.execute.assert_called_once()
-
-    # Verify database and command
-    args = mock_client.execute.call_args[0]
-    assert args[0] == database
-    assert args[1] == command
-
-    # Verify ClientRequestProperties settings for destructive operation
-    crp = mock_client.execute.call_args[0][2]
-    assert isinstance(crp, ClientRequestProperties)
-
-    # Verify default properties are still set
-    assert crp.application == f"fabric-rti-mcp{{{__version__}}}"
-    assert crp.client_request_id.startswith("KFRTI_MCP.kusto_command:")  # type: ignore
-
-    # For destructive operations, request_readonly should NOT be set
-    assert not crp.has_option("request_readonly")
-
-    # Verify custom properties are set
-    assert crp.has_option("request_timeout")
-    assert crp.has_option("async_mode")
-
-    # Verify result format
-    assert isinstance(result, list)
-    assert len(result) == 1
-    assert result[0]["TestColumn"] == "TestValue"
-=======
+    # Arrange
+    mock_client = MagicMock()
+    mock_client.execute.return_value = mock_kusto_response
+
+    mock_connection = MagicMock()
+    mock_connection.query_client = mock_client
+    mock_connection.default_database = "default_db"
+    mock_get_kusto_connection.return_value = mock_connection
+
     query = "TestTable | take 10"
 
     # Act
@@ -275,5 +288,4 @@
 
     # Assert - verify no info or debug logging occurs for successful operations
     assert not mock_logger.info.called
-    assert not mock_logger.debug.called
->>>>>>> bff1be3b
+    assert not mock_logger.debug.called