--- conflicted
+++ resolved
@@ -3,7 +3,9 @@
     "python.testing.pytestArgs": [],
     "python.testing.unittestEnabled": false,
     "python.testing.pytestEnabled": true,
-<<<<<<< HEAD
+    "cSpell.words": [
+        "Eventstream"
+    ],
     "mcp": {
         "servers": {
             "fabric-rti-mcp": {
@@ -18,14 +20,9 @@
                 "env": {
                     "KUSTO_SERVICE_URI": "https://cluster.westus.kusto.windows.net/",
                     "KUSTO_DATABASE": "Datasets",
-                    "FABRIC_API_BASE_URL": "https://api.fabric.microsoft.com/v1"
+                    "FABRIC_API_BASE_URL": "https://dailyapi.fabric.microsoft.com/v1"
                 }
             }
         }
     }
-=======
-    "cSpell.words": [
-        "Eventstream"
-    ]
->>>>>>> 5542c07a
 }