import os
import sys

from fastmcp import FastMCP

from fabric_rti_mcp import __version__
from fabric_rti_mcp.common import logger
<<<<<<< HEAD
from fabric_rti_mcp.kusto import kusto_tools
from fabric_rti_mcp.eventstream import eventstream_tools


def register_tools(mcp: FastMCP) -> None:
    """Register all available tools with the MCP server."""
    # Register Kusto tools
    kusto_tools.register_tools(mcp)
    
    # Register Eventstream tools
    eventstream_tools.register_tools(mcp)
    
    logger.error("Registered tools from Kusto and Eventstream modules")
=======
from fabric_rti_mcp.eventstream import eventstream_tools
from fabric_rti_mcp.kusto import kusto_config, kusto_tools


def register_tools(mcp: FastMCP) -> None:
    logger.info("Kusto configuration keys found in environment:")
    logger.info(", ".join(kusto_config.KustoConfig.existing_env_vars()))
    kusto_tools.register_tools(mcp)
    eventstream_tools.register_tools(mcp)
>>>>>>> 5542c07a


def main() -> None:
    # writing to stderr because stdout is used for the transport
    # and we want to see the logs in the console
    logger.error("Starting Fabric RTI MCP server")
    logger.error(f"Version: {__version__}")
    logger.error(f"Python version: {sys.version}")
    logger.error(f"Platform: {sys.platform}")
    # print pid
    logger.error(f"PID: {os.getpid()}")
    # import later to allow for environment variables to be set from command line
    mcp = FastMCP("fabric-rti-mcp-server")
    register_tools(mcp)
    mcp.run(transport="stdio")


if __name__ == "__main__":
    main()<|MERGE_RESOLUTION|>--- conflicted
+++ resolved
@@ -5,31 +5,22 @@
 
 from fabric_rti_mcp import __version__
 from fabric_rti_mcp.common import logger
-<<<<<<< HEAD
-from fabric_rti_mcp.kusto import kusto_tools
 from fabric_rti_mcp.eventstream import eventstream_tools
+from fabric_rti_mcp.kusto import kusto_config, kusto_tools
 
 
 def register_tools(mcp: FastMCP) -> None:
     """Register all available tools with the MCP server."""
+    logger.info("Kusto configuration keys found in environment:")
+    logger.info(", ".join(kusto_config.KustoConfig.existing_env_vars()))
+    
     # Register Kusto tools
     kusto_tools.register_tools(mcp)
     
     # Register Eventstream tools
     eventstream_tools.register_tools(mcp)
     
-    logger.error("Registered tools from Kusto and Eventstream modules")
-=======
-from fabric_rti_mcp.eventstream import eventstream_tools
-from fabric_rti_mcp.kusto import kusto_config, kusto_tools
-
-
-def register_tools(mcp: FastMCP) -> None:
-    logger.info("Kusto configuration keys found in environment:")
-    logger.info(", ".join(kusto_config.KustoConfig.existing_env_vars()))
-    kusto_tools.register_tools(mcp)
-    eventstream_tools.register_tools(mcp)
->>>>>>> 5542c07a
+    logger.info("Registered tools from Kusto and Eventstream modules")
 
 
 def main() -> None:
