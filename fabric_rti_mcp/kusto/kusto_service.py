from __future__ import annotations

import functools
import inspect
import uuid
from dataclasses import asdict
from typing import Any, Callable, Dict, List, Optional, TypeVar

from azure.kusto.data import (
    ClientRequestProperties,
    KustoConnectionStringBuilder,
)

from fabric_rti_mcp import __version__  # type: ignore
from fabric_rti_mcp.common import logger
from fabric_rti_mcp.kusto.kusto_config import KustoConfig
from fabric_rti_mcp.kusto.kusto_connection import KustoConnection, sanitize_uri
from fabric_rti_mcp.kusto.kusto_response_formatter import format_results

_DEFAULT_DB_NAME = KustoConnectionStringBuilder.DEFAULT_DATABASE_NAME
CONFIG = KustoConfig.from_env()


class KustoConnectionManager:
    def __init__(self) -> None:
        self._cache: Dict[str, KustoConnection] = {}

    def connect_to_all_known_services(self) -> None:
        """
        Use at your own risk. Connecting takes time and might make the server unresponsive.
        """
        if CONFIG.eager_connect:
            known_services = KustoConfig.get_known_services().values()
            for known_service in known_services:
                self.get(known_service.service_uri)

    def get(self, cluster_uri: str) -> KustoConnection:
        """
        Retrieves a cached or new KustoConnection for the given URI.
        This method is the single entry point for accessing connections.
        """
        sanitized_uri = sanitize_uri(cluster_uri)

        if sanitized_uri in self._cache:
            return self._cache[sanitized_uri]

        # Connection not found, create a new one.
        known_services = KustoConfig.get_known_services()
        default_database = _DEFAULT_DB_NAME

        if sanitized_uri in known_services:
            default_database = known_services[sanitized_uri].default_database or _DEFAULT_DB_NAME
        elif not CONFIG.allow_unknown_services:
            raise ValueError(
                f"Service URI '{sanitized_uri}' is not in the list of approved services, "
                "and unknown connections are not permitted by the administrator."
            )

        connection = KustoConnection(sanitized_uri, default_database=default_database)
        self._cache[sanitized_uri] = connection
        return connection


# --- In the main module scope ---
# Instantiate it once to be used as a singleton throughout the module.
_CONNECTION_MANAGER = KustoConnectionManager()
# Not recommended for production use, but useful for testing and development.
if CONFIG.eager_connect:
    _CONNECTION_MANAGER.connect_to_all_known_services()


def get_kusto_connection(cluster_uri: str) -> KustoConnection:
    # Nicety to allow for easier mocking in tests.
    return _CONNECTION_MANAGER.get(cluster_uri)


F = TypeVar("F", bound=Callable[..., Any])


def destructive_operation(func: F) -> F:
    """
    Decorator to mark a Kusto operation as 'destructive' (e.g., ingest, drop).
    This is a robust way to manage the 'request_readonly' property, preventing
    accidental data modification from read-only functions.
    """

    @functools.wraps(func)
    def wrapper(*args, **kwargs):  # type: ignore
        return func(*args, **kwargs)

    setattr(wrapper, "_is_destructive", True)  # type: ignore
    return wrapper  # type: ignore


def _crp(
    action: str, is_destructive: bool, ignore_readonly: bool, additional_properties: Optional[Dict[str, Any]] = None
) -> ClientRequestProperties:
    crp: ClientRequestProperties = ClientRequestProperties()
    crp.application = f"fabric-rti-mcp{{{__version__}}}"  # type: ignore
    crp.client_request_id = f"KFRTI_MCP.{action}:{str(uuid.uuid4())}"  # type: ignore
    if not is_destructive and not ignore_readonly:
        crp.set_option("request_readonly", True)

<<<<<<< HEAD
    # Apply any additional properties provided by the user
    if additional_properties:
        for key, value in additional_properties.items():
            crp.set_option(key, value)
=======
    # Set global timeout if configured
    if CONFIG.timeout_seconds is not None:
        # Convert seconds to timespan format (HH:MM:SS)
        hours, remainder = divmod(CONFIG.timeout_seconds, 3600)
        minutes, seconds = divmod(remainder, 60)
        timeout_str = f"{hours:02d}:{minutes:02d}:{seconds:02d}"
        crp.set_option("servertimeout", timeout_str)
>>>>>>> bff1be3b

    return crp


def _execute(
    query: str,
    cluster_uri: str,
    readonly_override: bool = False,
    database: Optional[str] = None,
    client_request_properties: Optional[Dict[str, Any]] = None,
) -> List[Dict[str, Any]]:
    caller_frame = inspect.currentframe().f_back  # type: ignore
    action_name = caller_frame.f_code.co_name  # type: ignore
    caller_func = caller_frame.f_globals.get(action_name)  # type: ignore
    is_destructive = hasattr(caller_func, "_is_destructive")

    # Generate correlation ID for tracing
    crp = _crp(action_name, is_destructive, readonly_override)
    correlation_id = crp.client_request_id  # type: ignore

    try:
        connection = get_kusto_connection(cluster_uri)
        client = connection.query_client

        # agents can send messy inputs
        query = query.strip()

<<<<<<< HEAD
    crp = _crp(action_name, is_destructive, readonly_override, client_request_properties)
    result_set = client.execute(database, query, crp)
    return format_results(result_set)
=======
        database = database or connection.default_database
        database = database.strip()

        result_set = client.execute(database, query, crp)
        return format_results(result_set)

    except Exception as e:
        error_msg = f"Error executing Kusto operation '{action_name}' (correlation ID: {correlation_id}): {str(e)}"
        logger.error(error_msg)
        raise RuntimeError(error_msg) from e
>>>>>>> bff1be3b


# NOTE: This is temporary. The intent is to not use environment variables for persistency.
def kusto_known_services() -> List[Dict[str, str]]:
    """
    Retrieves a list of all Kusto services known to the MCP.
    Could be null if no services are configured.

    :return: List of objects, {"service": str, "description": str, "default_database": str}
    """
    services = KustoConfig.get_known_services().values()
    return [asdict(service) for service in services]


def kusto_query(
    query: str,
    cluster_uri: str,
    database: Optional[str] = None,
    client_request_properties: Optional[Dict[str, Any]] = None,
) -> List[Dict[str, Any]]:
    """
    Executes a KQL query on the specified database. If no database is provided,
    it will use the default database.

    :param query: The KQL query to execute.
    :param cluster_uri: The URI of the Kusto cluster.
    :param database: Optional database name. If not provided, uses the default database.
    :param client_request_properties: Optional dictionary of additional client request properties.
    :return: The result of the query execution as a list of dictionaries (json).
    """
    return _execute(query, cluster_uri, database=database, client_request_properties=client_request_properties)


@destructive_operation
def kusto_command(
    command: str,
    cluster_uri: str,
    database: Optional[str] = None,
    client_request_properties: Optional[Dict[str, Any]] = None,
) -> List[Dict[str, Any]]:
    """
    Executes a kusto management command on the specified database. If no database is provided,
    it will use the default database.

    :param command: The kusto management command to execute.
    :param cluster_uri: The URI of the Kusto cluster.
    :param database: Optional database name. If not provided, uses the default database.
    :param client_request_properties: Optional dictionary of additional client request properties.
    :return: The result of the command execution as a list of dictionaries (json).
    """
    return _execute(command, cluster_uri, database=database, client_request_properties=client_request_properties)


def kusto_list_databases(
    cluster_uri: str,
    client_request_properties: Optional[Dict[str, Any]] = None,
) -> List[Dict[str, Any]]:
    """
    Retrieves a list of all databases in the Kusto cluster.

    :param cluster_uri: The URI of the Kusto cluster.
    :param client_request_properties: Optional dictionary of additional client request properties.
    :return: List of dictionaries containing database information.
    """
    return _execute(".show databases", cluster_uri, client_request_properties=client_request_properties)


def kusto_list_tables(
    cluster_uri: str,
    database: str,
    client_request_properties: Optional[Dict[str, Any]] = None,
) -> List[Dict[str, Any]]:
    """
    Retrieves a list of all tables in the specified database.

    :param cluster_uri: The URI of the Kusto cluster.
    :param database: The name of the database to list tables from.
    :param client_request_properties: Optional dictionary of additional client request properties.
    :return: List of dictionaries containing table information.
    """
    return _execute(".show tables", cluster_uri, database=database, client_request_properties=client_request_properties)


def kusto_get_entities_schema(
    cluster_uri: str,
    database: Optional[str] = None,
    client_request_properties: Optional[Dict[str, Any]] = None,
) -> List[Dict[str, Any]]:
    """
    Retrieves schema information for all entities (tables, materialized views, functions)
    in the specified database. If no database is provided, uses the default database.

    :param cluster_uri: The URI of the Kusto cluster.
    :param database: Optional database name. If not provided, uses the default database.
    :param client_request_properties: Optional dictionary of additional client request properties.
    :return: List of dictionaries containing entity schema information.
    """
    return _execute(
        ".show databases entities with (showObfuscatedStrings=true) "
        f"| where DatabaseName == '{database or _DEFAULT_DB_NAME}' "
        "| project EntityName, EntityType, Folder, DocString",
        cluster_uri,
        database=database,
        client_request_properties=client_request_properties,
    )


def kusto_get_table_schema(
    table_name: str,
    cluster_uri: str,
    database: Optional[str] = None,
    client_request_properties: Optional[Dict[str, Any]] = None,
) -> List[Dict[str, Any]]:
    """
    Retrieves the schema information for a specific table in the specified database.
    If no database is provided, uses the default database.

    :param table_name: Name of the table to get schema for.
    :param cluster_uri: The URI of the Kusto cluster.
    :param database: Optional database name. If not provided, uses the default database.
    :param client_request_properties: Optional dictionary of additional client request properties.
    :return: List of dictionaries containing table schema information.
    """
    return _execute(
        f".show table {table_name} cslschema",
        cluster_uri,
        database=database,
        client_request_properties=client_request_properties,
    )


def kusto_get_function_schema(
    function_name: str,
    cluster_uri: str,
    database: Optional[str] = None,
<<<<<<< HEAD
    client_request_properties: Optional[Dict[str, Any]] = None,
=======
>>>>>>> bff1be3b
) -> List[Dict[str, Any]]:
    """
    Retrieves schema information for a specific function, including parameters and output schema.
    If no database is provided, uses the default database.

    :param function_name: Name of the function to get schema for.
    :param cluster_uri: The URI of the Kusto cluster.
    :param database: Optional database name. If not provided, uses the default database.
    :param client_request_properties: Optional dictionary of additional client request properties.
    :return: List of dictionaries containing function schema information.
    """
    return _execute(
        f".show function {function_name}",
        cluster_uri,
        database=database,
        client_request_properties=client_request_properties,
    )


def kusto_sample_table_data(
    table_name: str,
    cluster_uri: str,
    sample_size: int = 10,
    database: Optional[str] = None,
    client_request_properties: Optional[Dict[str, Any]] = None,
) -> List[Dict[str, Any]]:
    """
    Retrieves a random sample of records from the specified table.
    If no database is provided, uses the default database.

    :param table_name: Name of the table to sample data from.
    :param cluster_uri: The URI of the Kusto cluster.
    :param sample_size: Number of records to sample. Defaults to 10.
    :param database: Optional database name. If not provided, uses the default database.
    :param client_request_properties: Optional dictionary of additional client request properties.
    :return: List of dictionaries containing sampled records.
    """
    return _execute(
        f"{table_name} | sample {sample_size}",
        cluster_uri,
        database=database,
        client_request_properties=client_request_properties,
    )


def kusto_sample_function_data(
    function_call_with_params: str,
    cluster_uri: str,
    sample_size: int = 10,
    database: Optional[str] = None,
    client_request_properties: Optional[Dict[str, Any]] = None,
) -> List[Dict[str, Any]]:
    """
    Retrieves a random sample of records from the result of a function call.
    If no database is provided, uses the default database.

    :param function_call_with_params: Function call string with parameters.
    :param cluster_uri: The URI of the Kusto cluster.
    :param sample_size: Number of records to sample. Defaults to 10.
    :param database: Optional database name. If not provided, uses the default database.
    :param client_request_properties: Optional dictionary of additional client request properties.
    :return: List of dictionaries containing sampled records.
    """
    return _execute(
        f"{function_call_with_params} | sample {sample_size}",
        cluster_uri,
        database=database,
        client_request_properties=client_request_properties,
    )


@destructive_operation
def kusto_ingest_inline_into_table(
    table_name: str,
    data_comma_separator: str,
    cluster_uri: str,
    database: Optional[str] = None,
    client_request_properties: Optional[Dict[str, Any]] = None,
) -> List[Dict[str, Any]]:
    """
    Ingests inline CSV data into a specified table. The data should be provided as a comma-separated string.
    If no database is provided, uses the default database.

    :param table_name: Name of the table to ingest data into.
    :param data_comma_separator: Comma-separated data string to ingest.
    :param cluster_uri: The URI of the Kusto cluster.
    :param database: Optional database name. If not provided, uses the default database.
    :param client_request_properties: Optional dictionary of additional client request properties.
    :return: List of dictionaries containing the ingestion result.
    """
    return _execute(
        f".ingest inline into table {table_name} <| {data_comma_separator}",
        cluster_uri,
        database=database,
        client_request_properties=client_request_properties,
    )


def kusto_get_shots(
    prompt: str,
    shots_table_name: str,
    cluster_uri: str,
    sample_size: int = 3,
    database: Optional[str] = None,
    embedding_endpoint: Optional[str] = None,
    client_request_properties: Optional[Dict[str, Any]] = None,
) -> List[Dict[str, Any]]:
    """
    Retrieves shots that are most semantic similar to the supplied prompt from the specified shots table.

    :param prompt: The user prompt to find similar shots for.
    :param shots_table_name: Name of the table containing the shots. The table should have "EmbeddingText" (string)
                             column containing the natural language prompt, "AugmentedText" (string) column containing
                             the respective KQL, and "EmbeddingVector" (dynamic) column containing the embedding vector
                             for the NL.
    :param cluster_uri: The URI of the Kusto cluster.
    :param sample_size: Number of most similar shots to retrieve. Defaults to 3.
    :param database: Optional database name. If not provided, uses the "AI" database or the default database.
    :param embedding_endpoint: Optional endpoint for the embedding model to use. If not provided, uses the
                             AZ_OPENAI_EMBEDDING_ENDPOINT environment variable. If no valid endpoint is set,
                             this function should not be called.
    :param client_request_properties: Optional dictionary of additional client request properties.
    :return: List of dictionaries containing the shots records.
    """
    # Use provided endpoint, or fall back to environment variable, or use default
    endpoint = embedding_endpoint or CONFIG.open_ai_embedding_endpoint

    kql_query = f"""
        let model_endpoint = '{endpoint}';
        let embedded_term = toscalar(evaluate ai_embeddings('{prompt}', model_endpoint));
        {shots_table_name}
        | extend similarity = series_cosine_similarity(embedded_term, EmbeddingVector)
        | top {sample_size} by similarity
        | project similarity, EmbeddingText, AugmentedText
    """

    return _execute(kql_query, cluster_uri, database=database, client_request_properties=client_request_properties)<|MERGE_RESOLUTION|>--- conflicted
+++ resolved
@@ -101,12 +101,6 @@
     if not is_destructive and not ignore_readonly:
         crp.set_option("request_readonly", True)
 
-<<<<<<< HEAD
-    # Apply any additional properties provided by the user
-    if additional_properties:
-        for key, value in additional_properties.items():
-            crp.set_option(key, value)
-=======
     # Set global timeout if configured
     if CONFIG.timeout_seconds is not None:
         # Convert seconds to timespan format (HH:MM:SS)
@@ -114,7 +108,11 @@
         minutes, seconds = divmod(remainder, 60)
         timeout_str = f"{hours:02d}:{minutes:02d}:{seconds:02d}"
         crp.set_option("servertimeout", timeout_str)
->>>>>>> bff1be3b
+
+    # Apply any additional properties provided by the user (can override global settings)
+    if additional_properties:
+        for key, value in additional_properties.items():
+            crp.set_option(key, value)
 
     return crp
 
@@ -132,7 +130,7 @@
     is_destructive = hasattr(caller_func, "_is_destructive")
 
     # Generate correlation ID for tracing
-    crp = _crp(action_name, is_destructive, readonly_override)
+    crp = _crp(action_name, is_destructive, readonly_override, client_request_properties)
     correlation_id = crp.client_request_id  # type: ignore
 
     try:
@@ -142,11 +140,6 @@
         # agents can send messy inputs
         query = query.strip()
 
-<<<<<<< HEAD
-    crp = _crp(action_name, is_destructive, readonly_override, client_request_properties)
-    result_set = client.execute(database, query, crp)
-    return format_results(result_set)
-=======
         database = database or connection.default_database
         database = database.strip()
 
@@ -157,7 +150,6 @@
         error_msg = f"Error executing Kusto operation '{action_name}' (correlation ID: {correlation_id}): {str(e)}"
         logger.error(error_msg)
         raise RuntimeError(error_msg) from e
->>>>>>> bff1be3b
 
 
 # NOTE: This is temporary. The intent is to not use environment variables for persistency.
@@ -293,10 +285,7 @@
     function_name: str,
     cluster_uri: str,
     database: Optional[str] = None,
-<<<<<<< HEAD
-    client_request_properties: Optional[Dict[str, Any]] = None,
-=======
->>>>>>> bff1be3b
+    client_request_properties: Optional[Dict[str, Any]] = None,
 ) -> List[Dict[str, Any]]:
     """
     Retrieves schema information for a specific function, including parameters and output schema.
