import inspect
import os
import uuid
from collections import defaultdict
from typing import Any, Dict, List, Optional, Tuple

from azure.kusto.data import (
    ClientRequestProperties,
<<<<<<< HEAD
    KustoClient,
=======
    KustoConnectionStringBuilder,
>>>>>>> 9dda7ded
)

from fabric_rti_mcp import __version__  # type: ignore
from fabric_rti_mcp.kusto.kusto_connection import KustoConnection
from fabric_rti_mcp.kusto.kusto_response_formatter import format_results


class KustoConnectionWrapper(KustoConnection):
    def __init__(
        self, cluster_uri: str, default_database: str, description: Optional[str] = None
    ):
        super().__init__(cluster_uri)
        self.default_database = default_database
        self.description = description or cluster_uri


class KustoConnectionCache(defaultdict[str, KustoConnectionWrapper]):
    def __init__(self) -> None:
        super().__init__()
        default_cluster = os.getenv("KUSTO_SERVICE_URI")
        default_db = os.getenv(
            "KUSTO_SERVICE_DEFAULT_DB",
            KustoConnectionStringBuilder.DEFAULT_DATABASE_NAME,
        )
        if default_cluster:
            add_kusto_cluster(default_cluster, default_db, "default cluster")

    def __missing__(self, key: str) -> KustoConnectionWrapper:
        client = KustoConnectionWrapper(key, DEFAULT_DB)
        self[key] = client
        return client


<<<<<<< HEAD
KUSTO_CONNECTION_CACHE: Dict[str, KustoConnection] = KustoConnectionCache()


def get_default_database_name() -> str:
    """Get the default database name for Kusto"""
    # Use a sensible default since DEFAULT_DATABASE_NAME might not be available
    return "netDefaultDB"
=======
KUSTO_CONNECTION_CACHE: Dict[str, KustoConnectionWrapper] = KustoConnectionCache()
DEFAULT_DB = KustoConnectionStringBuilder.DEFAULT_DATABASE_NAME
>>>>>>> 9dda7ded


def add_kusto_cluster(
    cluster_uri: str,
    default_database: Optional[str] = None,
    description: Optional[str] = None,
) -> None:
    cluster_uri = cluster_uri.strip()
    if cluster_uri.endswith("/"):
        cluster_uri = cluster_uri[:-1]

    if cluster_uri in KUSTO_CONNECTION_CACHE:
        return
    KUSTO_CONNECTION_CACHE[cluster_uri] = KustoConnectionWrapper(
        cluster_uri, default_database or DEFAULT_DB, description
    )


def get_kusto_connection(cluster_uri: str) -> KustoConnectionWrapper:
    # clean uo the cluster URI since agents can send messy inputs
    cluster_uri = cluster_uri.strip()
    if cluster_uri.endswith("/"):
        cluster_uri = cluster_uri[:-1]
    return KUSTO_CONNECTION_CACHE[cluster_uri]


def _execute(
    query: str,
    cluster_uri: str,
    readonly_override: bool = False,
    database: Optional[str] = None,
) -> List[Dict[str, Any]]:
    caller_frame = inspect.currentframe().f_back  # type: ignore
    # Get the name of the caller function
    action = caller_frame.f_code.co_name  # type: ignore

<<<<<<< HEAD
    database = database or get_default_database_name()
=======
    connection = get_kusto_connection(cluster_uri)
    client = connection.query_client

>>>>>>> 9dda7ded
    # agents can send messy inputs
    query = query.strip()

    database = database or connection.default_database
    database = database.strip()

    crp: ClientRequestProperties = ClientRequestProperties()
    crp.application = f"fabric-rti-mcp{{{__version__}}}"  # type: ignore
    crp.client_request_id = f"KFRTI_MCP.{action}:{str(uuid.uuid4())}"  # type: ignore
    if action not in DESTRUCTIVE_TOOLS and not readonly_override:
        crp.set_option("request_readonly", True)
    result_set = client.execute(database, query, crp)
    return format_results(result_set)


def kusto_get_clusters() -> List[Tuple[str, str]]:
    """
    Retrieves a list of all Kusto clusters in the cache.

    :return: List of tuples containing cluster URI and description. When selecting a cluster,
             the URI must be used, the description is used only for additional information.
    """
    return [(uri, client.description) for uri, client in KUSTO_CONNECTION_CACHE.items()]


def kusto_connect(
    cluster_uri: str, default_database: str, description: Optional[str] = None
) -> None:
    """
    Connects to a Kusto cluster and adds it to the cache.

    :param cluster_uri: The URI of the Kusto cluster.
    :param default_database: The default database to use for queries on this cluster.
    :param description: Optional description for the cluster. Cannot be used to retrieve the cluster,
                       but can be used to provide additional information about the cluster.
    """
    add_kusto_cluster(
        cluster_uri, default_database=default_database, description=description
    )


def kusto_query(
    query: str, cluster_uri: str, database: Optional[str] = None
) -> List[Dict[str, Any]]:
    """
    Executes a KQL query on the specified database. If no database is provided,
    it will use the default database.

    :param query: The KQL query to execute.
    :param cluster_uri: The URI of the Kusto cluster.
    :param database: Optional database name. If not provided, uses the default database.
    :return: The result of the query execution as a list of dictionaries (json).
    """
    return _execute(query, cluster_uri, database=database)


def kusto_command(
    command: str, cluster_uri: str, database: Optional[str] = None
) -> List[Dict[str, Any]]:
    """
    Executes a kusto management command on the specified database. If no database is provided,
    it will use the default database.

    :param command: The kusto management command to execute.
    :param cluster_uri: The URI of the Kusto cluster.
    :param database: Optional database name. If not provided, uses the default database.
    :return: The result of the command execution as a list of dictionaries (json).
    """
    return _execute(command, cluster_uri, database=database)


def kusto_list_databases(cluster_uri: str) -> List[Dict[str, Any]]:
    """
    Retrieves a list of all databases in the Kusto cluster.

    :param cluster_uri: The URI of the Kusto cluster.
    :return: List of dictionaries containing database information.
    """
    return _execute(".show databases", cluster_uri)


def kusto_list_tables(cluster_uri: str, database: str) -> List[Dict[str, Any]]:
    """
    Retrieves a list of all tables in the specified database.

    :param cluster_uri: The URI of the Kusto cluster.
    :param database: The name of the database to list tables from.
    :return: List of dictionaries containing table information.
    """
    return _execute(".show tables", cluster_uri, database=database)


def kusto_get_entities_schema(
    cluster_uri: str, database: Optional[str] = None
) -> List[Dict[str, Any]]:
    """
    Retrieves schema information for all entities (tables, materialized views, functions)
    in the specified database. If no database is provided, uses the default database.

    :param cluster_uri: The URI of the Kusto cluster.
    :param database: Optional database name. If not provided, uses the default database.
    :return: List of dictionaries containing entity schema information.
    """
    return _execute(
        ".show databases entities with (showObfuscatedStrings=true) "
        f"| where DatabaseName == '{database or get_default_database_name()}' "
        "| project EntityName, EntityType, Folder, DocString",
        cluster_uri,
        database=database,
    )


def kusto_get_table_schema(
    table_name: str, cluster_uri: str, database: Optional[str] = None
) -> List[Dict[str, Any]]:
    """
    Retrieves the schema information for a specific table in the specified database.
    If no database is provided, uses the default database.

    :param table_name: Name of the table to get schema for.
    :param cluster_uri: The URI of the Kusto cluster.
    :param database: Optional database name. If not provided, uses the default database.
    :return: List of dictionaries containing table schema information.
    """
    return _execute(
        f".show table {table_name} cslschema", cluster_uri, database=database
    )


def kusto_get_function_schema(
    function_name: str, cluster_uri: str, database: Optional[str] = None
) -> List[Dict[str, Any]]:
    """
    Retrieves schema information for a specific function, including parameters and output schema.
    If no database is provided, uses the default database.

    :param function_name: Name of the function to get schema for.
    :param cluster_uri: The URI of the Kusto cluster.
    :param database: Optional database name. If not provided, uses the default database.
    :return: List of dictionaries containing function schema information.
    """
    return _execute(f".show function {function_name}", cluster_uri, database=database)


def kusto_sample_table_data(
    table_name: str,
    cluster_uri: str,
    sample_size: int = 10,
    database: Optional[str] = None,
) -> List[Dict[str, Any]]:
    """
    Retrieves a random sample of records from the specified table.
    If no database is provided, uses the default database.

    :param table_name: Name of the table to sample data from.
    :param cluster_uri: The URI of the Kusto cluster.
    :param sample_size: Number of records to sample. Defaults to 10.
    :param database: Optional database name. If not provided, uses the default database.
    :return: List of dictionaries containing sampled records.
    """
    return _execute(
        f"{table_name} | sample {sample_size}", cluster_uri, database=database
    )


def kusto_sample_function_data(
    function_call_with_params: str,
    cluster_uri: str,
    sample_size: int = 10,
    database: Optional[str] = None,
) -> List[Dict[str, Any]]:
    """
    Retrieves a random sample of records from the result of a function call.
    If no database is provided, uses the default database.

    :param function_call_with_params: Function call string with parameters.
    :param cluster_uri: The URI of the Kusto cluster.
    :param sample_size: Number of records to sample. Defaults to 10.
    :param database: Optional database name. If not provided, uses the default database.
    :return: List of dictionaries containing sampled records.
    """
    return _execute(
        f"{function_call_with_params} | sample {sample_size}",
        cluster_uri,
        database=database,
    )


def kusto_ingest_inline_into_table(
    table_name: str,
    data_comma_separator: str,
    cluster_uri: str,
    database: Optional[str] = None,
) -> List[Dict[str, Any]]:
    """
    Ingests inline CSV data into a specified table. The data should be provided as a comma-separated string.
    If no database is provided, uses the default database.

    :param table_name: Name of the table to ingest data into.
    :param data_comma_separator: Comma-separated data string to ingest.
    :param cluster_uri: The URI of the Kusto cluster.
    :param database: Optional database name. If not provided, uses the default database.
    :return: List of dictionaries containing the ingestion result.
    """
    return _execute(
        f".ingest inline into table {table_name} <| {data_comma_separator}",
        cluster_uri,
        database=database,
    )


DESTRUCTIVE_TOOLS = {
    kusto_command.__name__,
    kusto_ingest_inline_into_table.__name__,
}<|MERGE_RESOLUTION|>--- conflicted
+++ resolved
@@ -6,11 +6,7 @@
 
 from azure.kusto.data import (
     ClientRequestProperties,
-<<<<<<< HEAD
-    KustoClient,
-=======
     KustoConnectionStringBuilder,
->>>>>>> 9dda7ded
 )
 
 from fabric_rti_mcp import __version__  # type: ignore
@@ -43,19 +39,8 @@
         self[key] = client
         return client
 
-
-<<<<<<< HEAD
-KUSTO_CONNECTION_CACHE: Dict[str, KustoConnection] = KustoConnectionCache()
-
-
-def get_default_database_name() -> str:
-    """Get the default database name for Kusto"""
-    # Use a sensible default since DEFAULT_DATABASE_NAME might not be available
-    return "netDefaultDB"
-=======
 KUSTO_CONNECTION_CACHE: Dict[str, KustoConnectionWrapper] = KustoConnectionCache()
 DEFAULT_DB = KustoConnectionStringBuilder.DEFAULT_DATABASE_NAME
->>>>>>> 9dda7ded
 
 
 def add_kusto_cluster(
@@ -92,13 +77,9 @@
     # Get the name of the caller function
     action = caller_frame.f_code.co_name  # type: ignore
 
-<<<<<<< HEAD
-    database = database or get_default_database_name()
-=======
     connection = get_kusto_connection(cluster_uri)
     client = connection.query_client
 
->>>>>>> 9dda7ded
     # agents can send messy inputs
     query = query.strip()
 
@@ -204,7 +185,7 @@
     """
     return _execute(
         ".show databases entities with (showObfuscatedStrings=true) "
-        f"| where DatabaseName == '{database or get_default_database_name()}' "
+        f"| where DatabaseName == '{database or DEFAULT_DB}' "
         "| project EntityName, EntityType, Folder, DocString",
         cluster_uri,
         database=database,
