from fastmcp import FastMCP
from fabric_rti_mcp.kusto import kusto_service


def register_tools(mcp: FastMCP) -> None:
<<<<<<< HEAD
    mcp.add_tool(kusto_service.kusto_get_clusters)
    mcp.add_tool(kusto_service.add_kusto_cluster)
    mcp.add_tool(kusto_service.kusto_query)
    mcp.add_tool(kusto_service.kusto_command)
    mcp.add_tool(kusto_service.kusto_list_databases)
    mcp.add_tool(kusto_service.kusto_list_tables)
    mcp.add_tool(kusto_service.kusto_get_entities_schema)
    mcp.add_tool(kusto_service.kusto_get_table_schema)
    mcp.add_tool(kusto_service.kusto_get_function_schema)
    mcp.add_tool(kusto_service.kusto_sample_table_data)
    mcp.add_tool(kusto_service.kusto_sample_function_data)
    mcp.add_tool(kusto_service.kusto_ingest_inline_into_table)
=======
    mcp.add_tool(
        kusto_service.kusto_known_services,
        annotations=ToolAnnotations(readOnlyHint=True, destructiveHint=False),
    )
    mcp.add_tool(
        kusto_service.kusto_query,
        annotations=ToolAnnotations(readOnlyHint=True, destructiveHint=False),
    )
    mcp.add_tool(
        kusto_service.kusto_command,
        annotations=ToolAnnotations(readOnlyHint=False, destructiveHint=True),
    )
    mcp.add_tool(
        kusto_service.kusto_list_databases,
        annotations=ToolAnnotations(readOnlyHint=True, destructiveHint=False),
    )
    mcp.add_tool(
        kusto_service.kusto_list_tables,
        annotations=ToolAnnotations(readOnlyHint=True, destructiveHint=False),
    )
    mcp.add_tool(
        kusto_service.kusto_get_entities_schema,
        annotations=ToolAnnotations(readOnlyHint=True, destructiveHint=False),
    )
    mcp.add_tool(
        kusto_service.kusto_get_table_schema,
        annotations=ToolAnnotations(readOnlyHint=True, destructiveHint=False),
    )
    mcp.add_tool(
        kusto_service.kusto_get_function_schema,
        annotations=ToolAnnotations(readOnlyHint=True, destructiveHint=False),
    )
    mcp.add_tool(
        kusto_service.kusto_sample_table_data,
        annotations=ToolAnnotations(readOnlyHint=True, destructiveHint=False),
    )
    mcp.add_tool(
        kusto_service.kusto_sample_function_data,
        annotations=ToolAnnotations(readOnlyHint=True, destructiveHint=False),
    )
    mcp.add_tool(
        kusto_service.kusto_ingest_inline_into_table,
        annotations=ToolAnnotations(readOnlyHint=False, destructiveHint=False),
    )
    mcp.add_tool(
        kusto_service.kusto_get_shots,
        annotations=ToolAnnotations(readOnlyHint=False, destructiveHint=False),
    )
>>>>>>> 5542c07a
<|MERGE_RESOLUTION|>--- conflicted
+++ resolved
@@ -1,22 +1,8 @@
-from fastmcp import FastMCP
+from fastmcp import FastMCP, ToolAnnotations
 from fabric_rti_mcp.kusto import kusto_service
 
 
 def register_tools(mcp: FastMCP) -> None:
-<<<<<<< HEAD
-    mcp.add_tool(kusto_service.kusto_get_clusters)
-    mcp.add_tool(kusto_service.add_kusto_cluster)
-    mcp.add_tool(kusto_service.kusto_query)
-    mcp.add_tool(kusto_service.kusto_command)
-    mcp.add_tool(kusto_service.kusto_list_databases)
-    mcp.add_tool(kusto_service.kusto_list_tables)
-    mcp.add_tool(kusto_service.kusto_get_entities_schema)
-    mcp.add_tool(kusto_service.kusto_get_table_schema)
-    mcp.add_tool(kusto_service.kusto_get_function_schema)
-    mcp.add_tool(kusto_service.kusto_sample_table_data)
-    mcp.add_tool(kusto_service.kusto_sample_function_data)
-    mcp.add_tool(kusto_service.kusto_ingest_inline_into_table)
-=======
     mcp.add_tool(
         kusto_service.kusto_known_services,
         annotations=ToolAnnotations(readOnlyHint=True, destructiveHint=False),
@@ -64,5 +50,4 @@
     mcp.add_tool(
         kusto_service.kusto_get_shots,
         annotations=ToolAnnotations(readOnlyHint=False, destructiveHint=False),
-    )
->>>>>>> 5542c07a
+    )